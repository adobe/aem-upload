/*
Copyright 2019 Adobe. All rights reserved.
This file is licensed to you under the Apache License, Version 2.0 (the "License");
you may not use this file except in compliance with the License. You may obtain a copy
of the License at http://www.apache.org/licenses/LICENSE-2.0

Unless required by applicable law or agreed to in writing, software distributed under
the License is distributed on an "AS IS" BASIS, WITHOUT WARRANTIES OR REPRESENTATIONS
OF ANY KIND, either express or implied. See the License for the specific language
governing permissions and limitations under the License.
*/

import fs from './fs-promise';
import Path from 'path';
import { v4 as uuid } from 'uuid';
import { AEMUpload } from '@adobe/httptransfer';

import DirectBinaryUpload from './direct-binary-upload';
import DirectBinaryUploadProcess from './direct-binary-upload-process';
import FileSystemUploadOptions from './filesystem-upload-options';
import {
    trimContentDam,
    walkDirectory,
    isTempPath
} from './utils';
import {
    updateOptionsWithResponse,
} from './http-utils';
import UploadError from './upload-error';
import ErrorCodes from './error-codes';
import UploadResult from './upload-result';
import HttpClient from './http/http-client';
import ConcurrentQueue from './concurrent-queue';
import PartUploader from './part-uploader';
import HttpRequest from './http/http-request';
import {
    isDeepUpload,
    getMaxFileCount,
} from './filesystem-upload-utils';
import FileSystemUploadItemManager from './filesystem-upload-item-manager';

/**
 * Uploads one or more files from the local file system to a target AEM instance using direct binary access.
 */
export default class FileSystemUpload extends DirectBinaryUpload {
    /**
     * Retrieves information from the local file system for a list of files, creates a new directory in
     * AEM, then uploads each of the local files to the new directory using direct binary access.
     *
     * @param {DirectBinaryUploadOptions} options Controls how the upload process behaves.
     * @param {Array} localPaths List of local paths to upload. If a path is a directory then its
     *  files will be retrieved and added to the upload.
     * @returns {Promise} Will be resolved when all the files have been uploaded. The data
     *  passed in successful resolution will be an instance of UploadResult.
     */
    async upload(options, localPaths) {
        const fileSystemUploadOptions = FileSystemUploadOptions.fromOptions(options);
        const uploadOptions = this.getOptions();
        const httpClient = new HttpClient(uploadOptions, fileSystemUploadOptions);
        const concurrentQueue = new ConcurrentQueue(uploadOptions, fileSystemUploadOptions);
        const partUploader = new PartUploader(uploadOptions, fileSystemUploadOptions, httpClient, concurrentQueue);
        const uploadResult = new UploadResult(uploadOptions, fileSystemUploadOptions);
        await this.createTargetFolder(fileSystemUploadOptions, httpClient);
        const {
            directories,
            files,
            errors,
            totalSize
        } = await this.getUploadInformation(fileSystemUploadOptions, localPaths);
    
        this.logInfo(`From ${localPaths.length} paths, filesystem upload compiled upload of ${directories.length} directories, ${files.length} files, with a total size of ${totalSize}. Encountered ${errors.length} filesystem-related errors.`);

        const uploadId = uuid();
        const uploadEventData = {
            uploadId,
            fileCount: files.length,
            directoryCount: directories.length,
            totalSize
        };
        this.sendEvent('fileuploadstart', uploadEventData);

        await this.createUploadDirectories(fileSystemUploadOptions, httpClient, directories);

<<<<<<< HEAD
        const uploadFiles = this.convertToUploadFilesWithUrl(files);
=======
        // the algorithm will "init" an upload for each directory (since the initialization process
        // is directory based). Group the full list of files by their target directory so that all files
        // in a directory can be initialized at the same time
        const aggregatedFiles = aggregateByRemoteDirectory(files);
        const directoriesWithFiles = Object.keys(aggregatedFiles);

        // leave concurrency up to the upload process itself. The bottleneck should be there, not
        // in the number of directories to upload at a time.
        await concurrentLoop(directoriesWithFiles, MAX_CONCURRENT_DIRS, async (directoryUrl) => {
            const targetFiles = aggregatedFiles[directoryUrl];
            const uploadFiles = this.convertToUploadFiles(options, targetFiles);
>>>>>>> 76d0aa2a

        this.logInfo(`Uploading ${uploadFiles.length} files`);

        // initiate the upload process
        const fileUploadOptions = FileSystemUploadOptions.fromOptions(fileSystemUploadOptions)
            .withUploadFiles(uploadFiles);

        const uploadProcess = new DirectBinaryUploadProcess(this.getOptions(), fileUploadOptions, httpClient, partUploader);

        uploadProcess.on('filestart', data => this.sendEvent('filestart', data));
        uploadProcess.on('fileprogress', data => this.sendEvent('fileprogress', data));
        uploadProcess.on('fileend', data => this.sendEvent('fileend', data));
        uploadProcess.on('fileerror', data => this.sendEvent('fileerror', data));
        uploadProcess.on('filecancelled', data => this.sendEvent('filecancelled', data));

        try {
            await uploadProcess.upload(uploadResult);
        } catch (uploadError) {
            uploadResult.addUploadError(uploadError);
        }

        this.sendEvent('fileuploadend', {
            ...uploadEventData,
            result: uploadResult.toJSON()
        });

        // we have a list of multiple results (for each directory upload). Merge all those
        // into a single result that contains metrics for the overall upload of all
        // directories and files.
        return uploadResult;
    }

    /**
     * Converts a list of FileSystemUploadAsset instances to a list of UploadFile items, ready
     * for use in upload options.
     * @param {FileSystemUploadOptions} options Options for the upload.
     * @param {Array} files List of FileSystemUploadAsset instances.
     * @returns {Array} List of files ready for use with DirectBinaryUploadOptions.withUploadFiles().
     */
    convertToUploadFiles(options, files) {
        const fileList = [];

        files.forEach(file => {
            fileList.push({
                ...options.getUploadFileOptions(),
                fileName: file.getRemoteNodeName(),
                filePath: file.getLocalPath(),
                fileSize: file.getSize()
            })
        });

        return fileList;
    }

    /**
     * Converts a list of FileSystemUploadAsset instances to a list of UploadFile items, ready
     * for use in upload options. The file options generated by this method will include a
     * "fileUrl" property instead of a "fileName" property.
     * @param {Array} files List of FileSystemUploadAsset instances.
     * @returns {Array} List of files ready for use with DirectBinaryUploadOptions.withUploadFiles().
     */
    convertToUploadFilesWithUrl(files) {
        const fileList = [];

        files.forEach(file => {
            fileList.push({
                fileUrl: `${file.getParentRemoteUrl()}/${encodeURIComponent(file.getRemoteNodeName())}`,
                filePath: file.getLocalPath(),
                fileSize: file.getSize()
            })
        });

        return fileList;
    }

    /**
     * Iterates over a list of local paths provided to the upload. If a path is a file, it will
     * be added to a master list of all paths to upload. If a path is a directory, the method
     * will (recursively) iterate over all descendent directories and files in the path and add
     * them to the master list of paths to upload.
     * @param {DirectBinaryUploadOptions} options Controls how the upload behaves. Will be used to
     *  determine the maximum number of files to upload.
     * @param {Array} localPaths List of local paths to iterate.
     * @returns {object} Aggregated information about all paths to be included in the upload. Has
     *  the following elements:
     *  * {Array} directories: List of full paths to all directories included in the upload.
     *  * {Array} files: List of full paths to all files included in the upload.
     *  * {Array} errors: List of any errors that occurred during processing, which may result in
     *    some paths being excluded from the final result.
     *  * {number} totalSize: Size, in bytes, of all files included in the upload.
     *  * {boolean} isDirectory: True if the path is a directory, false otherwise.
     */
    async getUploadInformation(options, localPaths) {
        let allFiles = [];
        let allDirectories = [];
        let allErrors = [];
        let allTotalSize = 0;
        const isDeep = isDeepUpload(options);

        for (let i = 0; i < localPaths.length; i++) {
            const currPath = localPaths[i];
            if (!isTempPath(currPath)) {
                let stat = false;
                
                try {
                    stat = await fs.stat(localPaths[i]);
                } catch (e) {
                    allErrors.push(e);
                    continue;
                }
                if (stat.isDirectory()) {
                    const {
                        directories,
                        files,
                        errors,
                        totalSize
                    } = await walkDirectory(currPath, getMaxFileCount(options), isDeep);
                    const itemManager = new FileSystemUploadItemManager(options, currPath, !isDeep);
                    if (isDeep) {
                        // directories only need to be included for deep uploads
                        allDirectories.push(await itemManager.getDirectory(currPath));
                        const subDirectories = [];
                        for (let directoryIndex = 0; directoryIndex < directories.length; directoryIndex++) {
                            const { path: dirPath } = directories[directoryIndex];
                            subDirectories.push(await itemManager.getDirectory(dirPath));
                        }
                        allDirectories = allDirectories.concat(subDirectories);
                    }
                    const subAssets = [];
                    for (let assetIndex = 0; assetIndex < files.length; assetIndex++) {
                        const { path: filePath, size: fileSize } = files[assetIndex];
                        subAssets.push(await itemManager.getAsset(filePath, fileSize));
                    }
                    allFiles = allFiles.concat(subAssets);
                    allErrors = allErrors.concat(errors);
                    allTotalSize += totalSize;
                } else if (stat.isFile()) {
                    const itemManager = new FileSystemUploadItemManager(options, currPath);
                    allFiles.push(await itemManager.getAsset(currPath, stat.size));
                    allTotalSize += stat.size;
                }
            }

            const maxFileCount = getMaxFileCount(options);
            if (allFiles.length > maxFileCount) {
                throw new UploadError(`File system upload has exceeded maximum of ${maxFileCount} allowed files`, ErrorCodes.TOO_LARGE);
            }
        }

        return {
            directories: allDirectories,
            files: allFiles,
            errors: allErrors,
            totalSize: allTotalSize
        };
    }

    /**
     * Given path information for a local path upload, creates all the directories required to
     * complete the upload. The method will iterate all of the paths in the given information,
     * create the path itself if it's a directory, and create all of of descendent directories.
     * @param {DirectBinaryUploadOptions} options Target folder information used to determine
     *  location where directories should be created.
     * @param {HttpClient} httpClient Client to use to submit HTTP requests.
     * @param {Array} directories An array of FileSystemUploadDirectory instances for the
     *  directories to be created.
     */
    async createUploadDirectories(options, httpClient, directories) {
        for (let i = 0; i < directories.length; i++) {
            await this.createAemFolderFromFileSystemInfo(options, httpClient, directories[i]);
        }
    }

    /**
     * Creates the target folder from upload options and all of its parents if they do not already exist.
     * @param {DirectBinaryUploadOptions} options Options controlling how the upload process behaves.
     * @param {HttpClient} httpClient Client to use to submit HTTP requests.
     * @returns {Promise} Will be resolved if the folders are created successfully, otherwise will be
     *  rejected with an error.
     */
    async createTargetFolder(options, httpClient) {
        const targetFolder = options.getTargetFolderPath();
        const trimmedFolder = trimContentDam(targetFolder);

        if (trimmedFolder) {
            let currPath = '/content/dam';
            const paths = String(trimmedFolder).split('/').filter(e => e.length);

            for (let i = 0; i < paths.length; i += 1) {
                currPath += `/${paths[i]}`;
                await this.createAemFolder(options, httpClient, currPath);
            }
        }
    }

    /**
     * Creates a folder in AEM if it does not already exist.
     *
     * @param {DirectBinaryUploadOptions} options Options controlling how the upload process behaves.
     * @param {HttpClient} httpClient Client to use to submit HTTP requests.
     * @param {FileSystemUploadDirectory} uploadDirectory Information about the directory
     *  to be created. The instance's remote URL will be used for creation.
     * @returns {Promise} Will be resolved if the folder is created successfully, otherwise will be rejected
     *  with an error.
     */
    async createAemFolderFromFileSystemInfo(options, httpClient, uploadDirectory) {
        return this.createAemFolder(options, httpClient, uploadDirectory.getRemotePath(), uploadDirectory.getName());
    }

    /**
     * Creates a folder in AEM if it does not already exist.
     *
     * @param {DirectBinaryUploadOptions} options Options controlling how the upload process behaves.
     * @param {HttpClient} httpClient Client to use to submit HTTP requests.
     * @param {string} [folderPath] If specified, the path of the folder to create. If not specified, the
     *  target folder in the provided options will be used.
     * @param {string} [folderTitle] If specified, the value to use as the title of the folder. If not
     *  specified then the value will be derived from the folder's path.
     * @returns {Promise} Will be resolved if the folder is created successfully, otherwise will be rejected
     *  with an error.
     */
    async createAemFolder(options, httpClient, folderPath = '', folderTitle = '') {
        const targetFolder = folderPath ? folderPath : options.getTargetFolderPath();
        const trimmedFolder = trimContentDam(targetFolder);

        if (trimmedFolder) {
            const folderName = folderTitle ? folderTitle : Path.basename(trimmedFolder);
            try {
                this.logInfo(`Creating AEM directory ${folderPath} with title '${folderTitle}'`);
                const createFolderRequest = new HttpRequest(this.getOptions(),
                    `${options.getUrlPrefix()}/api/assets${encodeURI(trimmedFolder)}`)
                    .withMethod(HttpRequest.Method.POST)
                    .withData({
                        class: 'assetFolder',
                        properties: {
                            'jcr:title': folderName
                        }
                    })
                    .withUploadOptions(options);
                const response = await httpClient.submit(createFolderRequest);
                updateOptionsWithResponse(options, response);
            } catch (e) {
                if (e && e.code == ErrorCodes.ALREADY_EXISTS) {
                    this.logInfo(`AEM folder '${targetFolder}' already exists`);
                    return;
                }
                throw e;
            }
        }

        this.logInfo(`AEM folder '${targetFolder}' is created`);
    }
}<|MERGE_RESOLUTION|>--- conflicted
+++ resolved
@@ -81,21 +81,7 @@
 
         await this.createUploadDirectories(fileSystemUploadOptions, httpClient, directories);
 
-<<<<<<< HEAD
         const uploadFiles = this.convertToUploadFilesWithUrl(files);
-=======
-        // the algorithm will "init" an upload for each directory (since the initialization process
-        // is directory based). Group the full list of files by their target directory so that all files
-        // in a directory can be initialized at the same time
-        const aggregatedFiles = aggregateByRemoteDirectory(files);
-        const directoriesWithFiles = Object.keys(aggregatedFiles);
-
-        // leave concurrency up to the upload process itself. The bottleneck should be there, not
-        // in the number of directories to upload at a time.
-        await concurrentLoop(directoriesWithFiles, MAX_CONCURRENT_DIRS, async (directoryUrl) => {
-            const targetFiles = aggregatedFiles[directoryUrl];
-            const uploadFiles = this.convertToUploadFiles(options, targetFiles);
->>>>>>> 76d0aa2a
 
         this.logInfo(`Uploading ${uploadFiles.length} files`);
 
