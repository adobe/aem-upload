--- conflicted
+++ resolved
@@ -29,7 +29,6 @@
     "yargs": "^13.3.0"
   },
   "bin": {
-<<<<<<< HEAD
     "skyline-upload": "./dist/skyline-upload.js"
   },
   "devDependencies": {
@@ -39,16 +38,11 @@
     "@babel/preset-env": "^7.5.5",
     "@babel/preset-stage-2": "^7.0.0",
     "babel-loader": "^8.0.6",
+    "eslint": "^6.2.1",
     "html-webpack-plugin": "^3.2.0",
     "json-loader": "^0.5.7",
     "rimraf": "^3.0.0",
     "webpack": "^4.39.2",
     "webpack-cli": "^3.3.7"
-=======
-    "skyline-upload": "skyline-upload.js"
-  },
-  "devDependencies": {
-    "eslint": "^6.2.1"
->>>>>>> d5d2118e
   }
 }