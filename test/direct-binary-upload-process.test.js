--- conflicted
+++ resolved
@@ -180,7 +180,6 @@
             should(fileResults[0].getRetryErrors().length).be.exactly(1);
         });
 
-<<<<<<< HEAD
         it('trailing slash', async () => {
             const targetFolder = '/target/folder-trailing-slash';
             MockRequest.addDirectUpload(targetFolder);
@@ -200,7 +199,8 @@
             should(posts.length).be.exactly(2);
             should(posts[0].url).be.exactly(`${MockRequest.getUrl(targetFolder)}.initiateUpload.json`);
             should(posts[1].url).be.exactly(`${MockRequest.getUrl(targetFolder)}.completeUpload.json`);
-=======
+        });
+
         it('file upload smoke', async () => {
             const fileSize = 1024;
             const targetFolder = '/target/file-upload-smoke';
@@ -236,7 +236,6 @@
             });
 
             await process.upload();
->>>>>>> f95cbc79
         });
     });
 });